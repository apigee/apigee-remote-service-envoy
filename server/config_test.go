--- conflicted
+++ resolved
@@ -389,7 +389,6 @@
 		t.Error(err)
 	}
 
-<<<<<<< HEAD
 	// cache original GOOGLE_APPLICATION_CREDENTIALS for recoverage
 	oldEnv := os.Getenv("GOOGLE_APPLICATION_CREDENTIALS")
 	defer os.Setenv("GOOGLE_APPLICATION_CREDENTIALS", oldEnv)
@@ -401,8 +400,6 @@
 		t.Error(err)
 	}
 
-=======
->>>>>>> dab69e68
 	// no analytics credentials given and invalid config
 	// explicitly set invalid GOOGLE_APPLICATION_CREDENTIALS to avoid
 	// any interference from the test environment
@@ -454,20 +451,13 @@
 
 	var c *Config
 
-<<<<<<< HEAD
 	// analytics to be rolled back to that from config file
-=======
->>>>>>> dab69e68
 	c = DefaultConfig()
 	err = c.Load(tf.Name(), "", DefaultAnalyticsSecretPath)
 	if err != nil {
 		t.Errorf("want no error got %v", err)
 	}
-<<<<<<< HEAD
-	if len(c.Analytics.CredentialsJSON) == 0 {
-=======
 	if string(c.Analytics.CredentialsJSON) != `{"type": "service_account"}` {
->>>>>>> dab69e68
 		t.Errorf("want the analytics credentials to be rolled back")
 	}
 
