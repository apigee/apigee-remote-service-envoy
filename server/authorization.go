--- conflicted
+++ resolved
@@ -136,15 +136,13 @@
 			return a.unauthenticated(req, envRequest, tracker), nil
 		}
 
-<<<<<<< HEAD
 		if !envRequest.IsAuthorizationRequired() {
 			log.Debugf("no authorization required, skipping")
 			return a.authOK(req, tracker, nil, "", envRequest), nil
-=======
+
 		// strip the basepath off path
 		if a.handler.operationConfigType == product.ProxyOperationConfigType {
 			path = strings.SplitN(envRequest.GetOperationPath(), "?", 2)[0]
->>>>>>> cfcc9ffa
 		}
 
 		apiKey = envRequest.GetAPIKey()
