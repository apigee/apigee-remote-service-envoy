// Copyright 2021 Google LLC
//
// Licensed under the Apache License, Version 2.0 (the "License");
// you may not use this file except in compliance with the License.
// You may obtain a copy of the License at
//
//      http://www.apache.org/licenses/LICENSE-2.0
//
// Unless required by applicable law or agreed to in writing, software
// distributed under the License is distributed on an "AS IS" BASIS,
// WITHOUT WARRANTIES OR CONDITIONS OF ANY KIND, either express or implied.
// See the License for the specific language governing permissions and
// limitations under the License.

// Package config defines the API Runtime Control config and provides
// the config loading and validation functions.
package config

import (
	"bytes"
	"context"
	"crypto/rsa"
	"encoding/base64"
	"encoding/json"
	"fmt"
	"io"
	"os"
	"path"
	"reflect"
	"strings"
	"time"

	"github.com/apigee/apigee-remote-service-envoy/v2/util"
	"github.com/apigee/apigee-remote-service-golib/v2/errorset"
	"github.com/apigee/apigee-remote-service-golib/v2/log"
	"github.com/lestrrat-go/jwx/jwk"
	"github.com/pkg/errors"
	"github.com/spf13/viper"
	"golang.org/x/oauth2/google"
	"gopkg.in/yaml.v3"
)

const (
	// LegacySaaSInternalBase is the internal API used for auth and analytics
	LegacySaaSInternalBase = "https://istioservices.apigee.net/edgemicro"

	// GCPExperienceBase is the default management API URL for GCP Experience
	GCPExperienceBase = "https://apigee.googleapis.com"

	// ServiceAccount is the json file with application credentials
	ServiceAccount = "client_secret.json"

	// DefaultAnalyticsSecretPath is the default path the analytics credentials directory
	DefaultAnalyticsSecretPath = "/analytics-secret"

	// ApigeeAPIScope specifies the scope Apigee API needs
	ApigeeAPIScope = "https://www.googleapis.com/auth/cloud-platform"

	// EnvironmentVairiablePrefix is the prefix of the env vars that can override given config
	EnvironmentVariablePrefix = "APIGEE"

	RemoteServiceKey     = "APIGEE.TENANT.PRIVATE_KEY"
	RemoteServiceKeyID   = "APIGEE.TENANT.PRIVATE_KEY_ID"
	RemoteServiceJWKS    = "APIGEE.TENANT.JWKS"
	AnalyticsCredentials = "APIGEE.ANALYTICS.CREDENTIALS_JSON"
)

func init() {
	// Enable automatic environment variable check
	viper.AutomaticEnv()

	// Set config to yaml
	viper.SetConfigType("yaml")

	// Bind environment variables to those derived from the config struct.
	// This is needed because viper.Unmarshall() does not automatically
	// check environment variables for the keys corresponding to the struct
	// fields.
	bindEnvs(Config{}, "")
}

// bindEnvs extracts mapstructure annotations of any struct into a key
// with delimiter "." and bind the key with environment variable with
// prefix "APIGEE." and all upper cases.
func bindEnvs(raw interface{}, prefix string) {
	rv := reflect.ValueOf(raw)
	rt := reflect.TypeOf(raw)
	if prefix != "" {
		prefix = prefix + "."
	}
	for i := 0; i < rt.NumField(); i++ {
		v := rv.Field(i)
		t := rt.Field(i)
		tv, ok := t.Tag.Lookup("mapstructure")
		if !ok {
			continue
		}
		tv = strings.Split(tv, ",")[0]
		k := prefix + tv
		switch v.Kind() {
		case reflect.Struct:
			bindEnvs(v.Interface(), k)
		default:
			_ = viper.BindEnv(k, envVarKey(k))
		}
	}
}

func envVarKey(key string) string {
	return fmt.Sprintf("%s.%s", EnvironmentVariablePrefix, strings.ToUpper(key))
}

// DefaultConfig returns a config with defaults set
func DefaultConfig() *Config {
	return &Config{
		Global: GlobalConfig{
			TempDir:                   "/tmp/apigee-istio",
			KeepAliveMaxConnectionAge: time.Minute,
			APIAddress:                ":5000",
			MetricsAddress:            ":5001",
		},
		Tenant: TenantConfig{
			ClientTimeout:       30 * time.Second,
			InternalJWTDuration: 10 * time.Minute,
			InternalJWTRefresh:  30 * time.Second,
		},
		Products: ProductsConfig{
			RefreshRate: 2 * time.Minute,
		},
		Analytics: AnalyticsConfig{
			FileLimit:          1024,
			SendChannelSize:    10,
			CollectionInterval: 2 * time.Minute,
		},
		Auth: AuthConfig{
			APIKeyCacheDuration: 30 * time.Minute,
			APIKeyHeader:        "x-api-key",
			APIHeader:           ":authority",
		},
	}
}

// Config is all config
type Config struct {
	Global    GlobalConfig    `yaml:"global,omitempty" json:"global,omitempty" mapstructure:"global,omitempty"`
	Tenant    TenantConfig    `yaml:"tenant,omitempty" json:"tenant,omitempty" mapstructure:"tenant,omitempty"`
	Products  ProductsConfig  `yaml:"products,omitempty" json:"products,omitempty" mapstructure:"products,omitempty"`
	Analytics AnalyticsConfig `yaml:"analytics,omitempty" json:"analytics,omitempty" mapstructure:"analytics,omitempty"`
	// If EnvironmentConfigs is specified, APIKeyHeader, APIKeyClaim, JWTProviderKey in AuthConfig will be ineffectual.
	Auth       AuthConfig `yaml:"auth,omitempty" json:"auth,omitempty" mapstructure:"auth,omitempty"`
	// Apigee Environment configurations.
	EnvironmentConfigs EnvironmentConfigs `yaml:"environment_configs,omitempty" json:"environment_configs,omitempty" mapstructure:"environment_configs,omitempty"`
}

// GlobalConfig is global configuration for the server
type GlobalConfig struct {
	APIAddress                string            `yaml:"api_address,omitempty" json:"api_address,omitempty" mapstructure:"api_address,omitempty"`
	MetricsAddress            string            `yaml:"metrics_address,omitempty" json:"metrics_address,omitempty" mapstructure:"metrics_address,omitempty"`
	TempDir                   string            `yaml:"temp_dir,omitempty" json:"temp_dir,omitempty" mapstructure:"temp_dir,omitempty"`
	KeepAliveMaxConnectionAge time.Duration     `yaml:"keep_alive_max_connection_age,omitempty" json:"keep_alive_max_connection_age,omitempty" mapstructure:"keep_alive_max_connection_age,omitempty"`
	TLS                       TLSListenerConfig `yaml:"tls,omitempty" json:"tls,omitempty" mapstructure:"tls,omitempty"`
	Namespace                 string            `yaml:"-" json:"-" mapstructure:"namespace,omitempty"`
}

// TLSListenerConfig is tls configuration
type TLSListenerConfig struct {
	KeyFile  string `yaml:"key_file,omitempty" json:"key_file,omitempty" mapstructure:"key_file,omitempty"`
	CertFile string `yaml:"cert_file,omitempty" json:"cert_file,omitempty" mapstructure:"cert_file,omitempty"`
}

// TLSClientConfig is mtls configuration
type TLSClientConfig struct {
	CAFile                 string `yaml:"ca_file,omitempty" json:"ca_file,omitempty" mapstructure:"ca_file,omitempty"`
	KeyFile                string `yaml:"key_file,omitempty" json:"key_file,omitempty" mapstructure:"key_file,omitempty"`
	CertFile               string `yaml:"cert_file,omitempty" json:"cert_file,omitempty" mapstructure:"cert_file,omitempty"`
	AllowUnverifiedSSLCert bool   `yaml:"allow_unverified_ssl_cert,omitempty" json:"allow_unverified_ssl_cert,omitempty" mapstructure:"allow_unverified_ssl_cert,omitempty"`
}

// TenantConfig is config relating to an Apigee tentant
type TenantConfig struct {
	InternalAPI         string          `yaml:"internal_api,omitempty" json:"internal_api,omitempty" mapstructure:"internal_api,omitempty"`
	RemoteServiceAPI    string          `yaml:"remote_service_api" json:"remote_service_api" mapstructure:"remote_service_api"`
	OrgName             string          `yaml:"org_name" json:"org_name" mapstructure:"org_name"`
	EnvName             string          `yaml:"env_name" json:"env_name" mapstructure:"env_name"`
	Key                 string          `yaml:"key,omitempty" json:"key,omitempty" mapstructure:"key,omitempty"`
	Secret              string          `yaml:"secret,omitempty" json:"secret,omitempty" mapstructure:"secret,omitempty"`
	ClientTimeout       time.Duration   `yaml:"client_timeout,omitempty" json:"client_timeout,omitempty" mapstructure:"client_timeout,omitempty"`
	TLS                 TLSClientConfig `yaml:"tls,omitempty" json:"tls,omitempty" mapstructure:"tls,omitempty"`
	PrivateKey          *rsa.PrivateKey `yaml:"-" json:"-"`
	PrivateKeyID        string          `yaml:"-" json:"-"`
	JWKS                jwk.Set         `yaml:"-" json:"-"`
	InternalJWTDuration time.Duration   `yaml:"-" json:"-"`
	InternalJWTRefresh  time.Duration   `yaml:"-" json:"-"`
}

func (t *TenantConfig) IsMultitenant() bool {
	return t.EnvName == "*"
}

// ProductsConfig is products-related config
type ProductsConfig struct {
	RefreshRate time.Duration `yaml:"refresh_rate,omitempty" json:"refresh_rate,omitempty" mapstructure:"refresh_rate,omitempty"`
}

// AnalyticsConfig is analytics-related config
type AnalyticsConfig struct {
	LegacyEndpoint     bool                `yaml:"legacy_endpoint,omitempty" json:"legacy_endpoint,omitempty" mapstructure:"legacy_endpoint,omitempty"`
	FileLimit          int                 `yaml:"file_limit,omitempty" json:"file_limit,omitempty" mapstructure:"file_limit,omitempty"`
	SendChannelSize    int                 `yaml:"send_channel_size,omitempty" json:"send_channel_size,omitempty" mapstructure:"send_channel_size,omitempty"`
	CollectionInterval time.Duration       `yaml:"collection_interval,omitempty" json:"collection_interval,omitempty" mapstructure:"collection_interval,omitempty"`
	CredentialsJSON    []byte              `yaml:"-" json:"-"`
	Credentials        *google.Credentials `yaml:"-" json:"-"`
}

// AuthConfig is auth-related config
type AuthConfig struct {
	APIKeyClaim           string        `yaml:"api_key_claim,omitempty" json:"api_key_claim,omitempty" mapstructure:"api_key_claim,omitempty"`
	APIKeyCacheDuration   time.Duration `yaml:"api_key_cache_duration,omitempty" json:"api_key_cache_duration,omitempty" mapstructure:"api_key_cache_duration,omitempty"`
	APIKeyHeader          string        `yaml:"api_key_header,omitempty" json:"api_key_header,omitempty" mapstructure:"api_key_header,omitempty"`
	APIHeader             string        `yaml:"api_header,omitempty" json:"api_header,omitempty" mapstructure:"api_header,omitempty"`
	AllowUnauthorized     bool          `yaml:"allow_unauthorized,omitempty" json:"allow_unauthorized,omitempty" mapstructure:"allow_unauthorized,omitempty"`
	JWTProviderKey        string        `yaml:"jwt_provider_key,omitempty" json:"jwt_provider_key,omitempty" mapstructure:"jwt_provider_key,omitempty"`
	AppendMetadataHeaders bool          `yaml:"append_metadata_headers,omitempty" json:"append_metadata_headers,omitempty" mapstructure:"append_metadata_headers,omitempty"`

}

// EnvironmentConfigs contains directly inlined Environment configs and references to Environment configs.
type EnvironmentConfigs struct {
	// A list of URIs referencing Environment configurations. Supported schemes:
	// - `file`: An RFC 8089 file path where the configuration is stored on the local file system, e.g. `file://path/to/config.yaml`. 
	References []string `yaml:"references,omitempty" json:"references,omitempty"`

	// A list of environment configs.
	Inline []EnvironmentConfig `yaml:"inline,omitempty" json:"inline,omitempty"`
}

// EnvironmentConfig contains a snapshot of the set of API configurations associated with an Apigee Environment.
type EnvironmentConfig struct {
	// Unique ID of the environment config
	ID string `yaml:"id" json:"id"`

	// A list of API configs.
	APIs []APIConfig `yaml:"apis" json:"apis"`
}

// APIConfig contains authentication, authorization, and transformation settings for a group of API Operations.
type APIConfig struct {
	// ID of the API, used to match the api_source of API Product Operations.
	ID string `yaml:"id" json:"id"`
	
	// Base path for this API.
	BasePath string `yaml:"base_path,omitempty" json:"base_path,omitempty"`

	// The default authentication requirements for this API.
	Authentication AuthenticationRequirement `yaml:"authentication,omitempty" json:"authentication,omitempty"`

	// The default consumer authorization requirements for this API.
	ConsumerAuthorization ConsumerAuthorization `yaml:"consumer_authorization,omitempty" json:"consumer_authorization,omitempty"`

<<<<<<< HEAD
	// The default value for the `x-apigee-target` header that will be appended to all allowed requests. 
	TargetID string `yaml:"target,omitempty" json:"target,omitempty"`
=======
	// Transformation rules applied to HTTP requests.
	HTTPRequestTransforms HTTPRequestTransformations `yaml:"http_request_transforms,omitempty" json:"http_request_transforms,omitempty"`
>>>>>>> 325bf3df

	// A list of API Operations, names of which must be unique within the API.
	Operations []APIOperation `yaml:"operations" json:"operations"`
}

// An APIOperation associates a set of rules with a set of request matching settings.
type APIOperation struct {
	// Name of the API Operation. Unique within a API.
	Name string `yaml:"name" json:"name"`

	// The authentication requirements for thie Operation. If specified, this overrides the default AuthenticationRequirement specified at the API level.
	Authentication AuthenticationRequirement `yaml:"authentication,omitempty" json:"authentication,omitempty"`

	// The consumer authorization requirement for this Operation. If specified, this overrides the default ConsumerAuthorization specified at the API level.
	ConsumerAuthorization ConsumerAuthorization `yaml:"consumer_authorization,omitempty" json:"consumer_authorization,omitempty"`

	// HTTP matching rules for this Operation. If omitted, this API Operation will match all HTTP requests not matched by another API Operation.
	HTTPMatches []HTTPMatch `yaml:"http_match,omitempty" json:"http_match,omitempty"`

<<<<<<< HEAD
	// The value for the `x-apigee-target` header for this Operation that will be appended to all allowed requests. 
	TargetID string `yaml:"target,omitempty" json:"target,omitempty"`
=======
	// Transformation rules applied to HTTP requests for this Operation. Overrides the rules set at the Proxy level.
	HTTPRequestTransforms HTTPRequestTransformations `yaml:"http_request_transforms,omitempty" json:"http_request_transforms,omitempty"`
}

// HTTPRequestTransformations are rules for modifying HTTP requests.
type HTTPRequestTransformations struct {
	// Header values to append. If a specified header is already present in the request, an additional value is added.
	AppendHeaders map[string]string `yaml:"append_headers,omitempty" json:"append_headers,omitempty"`

	// Header values to set. If a specified header is already present, the value here will overwrite it.
	SetHeaders map[string]string `yaml:"set_headers,omitempty" json:"set_headers,omitempty"`

	// Headers to remove. Supports single wildcard globbing e.g. `x-apigee-*`.
	RemoveHeaders []string `yaml:"remove_headers,omitempty" json:"remove_headers,omitempty"`
>>>>>>> 325bf3df
}

// AuthenticationRequirement is the interface defining the authentication requirement.
type AuthenticationRequirement interface {
	authenticationRequirement()
}

// AnyAuthenticationRequirements requires any of enclosed requirements to be satisfied for a successful authentication.
type AnyAuthenticationRequirements []AuthenticationRequirement

func (AnyAuthenticationRequirements) authenticationRequirement() {}

// AllAuthenticationRequirements requires all of enclosed requirements to be satisfied for a successful authentication.
type AllAuthenticationRequirements []AuthenticationRequirement

func (AllAuthenticationRequirements) authenticationRequirement() {}

// JWTAuthentication defines a JWT authentication requirement.
type JWTAuthentication struct {
	// Name of this JWT requirement, unique within the API.
	Name string `yaml:"name" json:"name"`

	// JWT issuer ("iss" claim).
	Issuer string `yaml:"issuer" json:"issuer"`

	// The JWKS source.
	JWKSSource JWKSSource

	// Audiences contains a list of audiences.
	Audiences []string `yaml:"audiences,omitempty" json:"audiences,omitempty"`

	// Header name that will contain decoded JWT payload in requests forwarded to
	// target.
	ForwardPayloadHeader string `yaml:"forward_payload_header,omitempty" json:"forward_payload_header,omitempty"`

	// Locations where JWT may be found. First match wins.
	In []APIOperationParameter `yaml:"in" json:"in"`
}

func (JWTAuthentication) authenticationRequirement() {}

// JWKSSource is the JWKS source.
type JWKSSource interface {
	jwksSource()
}

// RemoteJWKS contains information for remote JWKS.
type RemoteJWKS struct {
	// URL of the JWKS
	URL string `yaml:"url" json:"url"`

	// CacheDuration of the JWKS
	CacheDuration time.Duration `yaml:"cache_duration,omitempty" json:"cache_duration,omitempty"`
}

func (RemoteJWKS) jwksSource() {}

// ConsumerAuthorization is the configuration of API consumer authorization.
type ConsumerAuthorization struct {
	// Allow requests to be forwarded even if the consumer credential cannot be
	// verified by the API Key provider due to service unavailability.
	FailOpen bool `yaml:"fail_open,omitempty" json:"fail_open,omitempty"`

	// Locations of API consumer credential (API Key). First match wins.
	In []APIOperationParameter `yaml:"in" json:"in"`
}

// HTTPMatch is an HTTP request matching rule.
type HTTPMatch struct {
	// URL path template using to match incoming requests and optionally identify
	// path variables.
	PathTemplate string `yaml:"path_template" json:"path_template"`

	// HTTP method (e.g. GET, POST, PUT, etc.)
	Method string `yaml:"method,omitempty" json:"method,omitempty"`
}

// APIOperationParameter describes an input value to an API Operation.
type APIOperationParameter struct {
	// One of Query, Header, or JWTClaim.
	Match ParamMatch

	// Optional transformation of the parameter value.
	Transformation StringTransformation `yaml:"transformation,omitempty" json:"transformation,omitempty"`
}

// ParamMatch tells the location of the HTTP paramter.
type ParamMatch interface {
	paramMatch()
}

// Name of an HTTP query string parameter.
type Query string

func (Query) paramMatch() {}

// Name of an HTTP header.
type Header string

func (Header) paramMatch() {}

// JWTClaim is reference to a JWT claim.
type JWTClaim struct {
	// Name of the JWT requirement
	Requirement string `yaml:"requirement" json:"requirement"`

	// Name of the claim
	Name string `yaml:"name" json:"name"`
}

func (JWTClaim) paramMatch() {}

// StringTransformation uses simple template syntax.
// e.g. template: "prefix-{foo}-{bar}-suffix"
//      substitution: "{foo}_{bar}"
//      -->
//      input: "prefix-hello-world-suffix"
//      output: "hello_world"
type StringTransformation struct {
	// String template, optionally containing variable declarations.
	Template string `yaml:"template,omitempty" json:"template,omitempty"`

	// Substitution string, optionally using variables declared in the template.
	Substitution string `yaml:"substitution,omitempty" json:"substitution,omitempty"`
}

// Load config with the given config file, secret paths and a flag specifying whether analytics credentials must be present.
// Fields with mapstructure annotations will support loading from the following sources with descending precedence:
//   * Environment variables - all upper cases with prefix "APIGEE." and annotations in different structs are delimited with ".",
//     e.g., APIGEE.GLOBAL.API_ADDRESS=<addr> will assign Global.APIAddress to <addr>
//   * Config file in yaml format, e.g., the config below
//     global:
//       api_address: <addr>
//     will assign Global.APIAddress to <addr>
// The following fields do not have mapstructure annotations but support similar ways of loading as described below:
//   * Tenant.JWKS will be unmarshalled from APIGEE.TENANT.JWKS if such an environment variable exists. If not and policySecretPath is
//     given, it will unmarshalled from the content of file {{policySecretPath}}/remote-service.crt. Lastly, if the given config file
//     is multiple yaml files with secret CRD named "policy", the secret data with key "remote-service.crt" will be looked for and unmarshalled.
//   * Tenant.PrivateKey will be unmarshalled from APIGEE.TENANT.PRIVATE_KEY if such an environment variable exists. If not and policySecretPath is
//     given, it will unmarshalled from the content of file {{policySecretPath}}/remote-service.key. Lastly, if the given config file
//     is multiple yaml files with secret CRDs named "policy", the secret data with key "remote-service.key" will be looked for and unmarshalled.
//   * Tenant.PrivateKeyID will be given by APIGEE.TENANT.PRIVATE_KEY_ID if such an environment variable exists. If not and policySecretPath is
//     given, the value of the key "kid" will be looked for from the property maps in {{policySecretPath}}/remote-service.properties.
//     Lastly, if the given config file is multiple yaml files with secret CRDs named "policy", the secret data with key "remote-service.props"
//     will be looked for and unmarshalled into a map where the value of the key "kid" will be looked for and used.
//   * Analytics.CredentialsJSON will be given by APIGEE.ANALYTICS.CREDENTIALS_JSON if such an environment variable exists. If not and
//     analyticsSecretPath is given, the file content of {{analyticsSecretPath}}/client_secret.json will be used. If such file does not
//     exist but analyticsSecretPath is equal to DefaultAnalyticsSecretPath, the secret CRD named "analytics" in the config file will be looked
//     for, in which the data with key "client_secret.json" will be used.
func (c *Config) Load(configFile, policySecretPath, analyticsSecretPath string, requireAnalyticsCredentials bool) error {
	log.Debugf("reading config from: %s", configFile)
	yamlFile, err := os.ReadFile(configFile)
	if err != nil {
		return err
	}

	// attempt load from CRD
	var key, kidProps, jwksBytes []byte
	var configBytes []byte
	decoder := yaml.NewDecoder(bytes.NewReader(yamlFile))

	crd := &ConfigMapCRD{}
	for decoder.Decode(crd) != io.EOF {
		if crd.Kind == "ConfigMap" {
			configBytes = []byte(crd.Data["config.yaml"])
			if configBytes != nil {
				c.Global.Namespace = crd.Metadata.Namespace
				if err = c.unmarshalWithConfig(configBytes); err != nil {
					return errors.Wrap(err, "bad config file format")
				}
			}
		} else if crd.Kind == "Secret" {
			if strings.Contains(crd.Metadata.Name, "policy") {
				key, _ = base64.StdEncoding.DecodeString(crd.Data[SecretPrivateKey])
				kidProps, _ = base64.StdEncoding.DecodeString(crd.Data[SecretPropsKey])
				jwksBytes, _ = base64.StdEncoding.DecodeString(crd.Data[SecretJWKSKey])

				// check the lengths as DecodeString() only returns empty bytes
				if len(key) == 0 || len(kidProps) == 0 || len(jwksBytes) == 0 { // all or nothing
					key = nil
					kidProps = nil
					jwksBytes = nil
				}
			} else if strings.Contains(crd.Metadata.Name, "analytics") {
				c.Analytics.CredentialsJSON, _ = base64.StdEncoding.DecodeString(crd.Data[ServiceAccount])
				c.Analytics.Credentials, err = google.CredentialsFromJSON(context.Background(), c.Analytics.CredentialsJSON, ApigeeAPIScope)
				if err != nil {
					return err
				}
			}
		}
	}

	// didn't load, try as simple config file
	if configBytes == nil {
		if err = c.unmarshalWithConfig(yamlFile); err != nil {
			return errors.Wrap(err, "bad config file format")
		}
	}

	// if no Secret, try files in policySecretPath
	if c.IsGCPManaged() {

		if policySecretPath != "" && key == nil {
			if key, err = os.ReadFile(path.Join(policySecretPath, SecretPrivateKey)); err == nil {
				if kidProps, err = os.ReadFile(path.Join(policySecretPath, SecretPropsKey)); err == nil {
					jwksBytes, err = os.ReadFile(path.Join(policySecretPath, SecretJWKSKey))
				}
			}
		}
		if err != nil {
			return err
		}

		props, err := util.ReadProperties(bytes.NewReader(kidProps))
		if err != nil {
			return err
		}

		c.Tenant.PrivateKeyID = props[SecretPropsKIDKey]
		jwks := jwk.NewSet()
		if err = json.Unmarshal(jwksBytes, jwks); err == nil {
			c.Tenant.JWKS = jwks
			if c.Tenant.PrivateKey, err = util.LoadPrivateKey(key); err != nil {
				return err
			}
		}

		if err = c.secretsFromEnv(); err != nil {
			return err
		}

		// attempts to load the service account credentials if a path is given
		if analyticsSecretPath != "" {
			svc := path.Join(analyticsSecretPath, ServiceAccount)
			log.Debugf("using analytics service account credentials from: %s", svc)
			sa, err := os.ReadFile(svc)
			if err != nil {
				if analyticsSecretPath == DefaultAnalyticsSecretPath {
					// allows fall back to default credentials if the path is the default one
					log.Warnf("analytics service account credentials not found on default path, falling back to credentials from config file")
				} else {
					// returns error if the invalid path is explicitly specified
					return err
				}
			} else {
				// overwrites the credentials if read from the config
				if err = c.analyticsCredentialsFromBytes(sa); err != nil {
					return err
				}
			}
		}

		if val := viper.GetString(AnalyticsCredentials); val != "" {
			if err = c.analyticsCredentialsFromBytes([]byte(val)); err != nil {
				return err
			}
		}
	}

	return c.Validate(requireAnalyticsCredentials)
}

// unmarshalWithConfig uses viper to read the config bytes and unmarshal values into the config struct
// such that environment variables take precedence over what's in the config bytes
func (c *Config) unmarshalWithConfig(b []byte) error {
	if err := viper.ReadConfig(bytes.NewBuffer(b)); err != nil {
		return err
	}
	return viper.Unmarshal(c)
}

func (c *Config) secretsFromEnv() error {
	var err error
	if val := viper.GetString(RemoteServiceKeyID); val != "" {
		c.Tenant.PrivateKeyID = val
	}
	if val := viper.GetString(RemoteServiceJWKS); val != "" {
		jwks := jwk.NewSet()
		if err = json.Unmarshal([]byte(val), jwks); err != nil {
			return err
		}
		c.Tenant.JWKS = jwks
	}
	if val := viper.GetString(RemoteServiceKey); val != "" {
		if c.Tenant.PrivateKey, err = util.LoadPrivateKey([]byte(val)); err != nil {
			return err
		}
	}
	return nil
}

func (c *Config) analyticsCredentialsFromBytes(b []byte) error {
	var err error
	c.Analytics.CredentialsJSON = b
	c.Analytics.Credentials, err = google.CredentialsFromJSON(context.Background(), b, ApigeeAPIScope)
	return err
}

// IsGCPManaged is true for hybrid and NG SaaS
func (c *Config) IsGCPManaged() bool {
	return c.Tenant.InternalAPI == ""
}

// IsApigeeManaged is true for legacy SaaS
func (c *Config) IsApigeeManaged() bool {
	return c.Tenant.InternalAPI == LegacySaaSInternalBase
}

// IsOPDK is true for OPDK installs
func (c *Config) IsOPDK() bool {
	return !c.IsGCPManaged() && !c.IsApigeeManaged()
}

// Validate validates the config
func (c *Config) Validate(requireAnalyticsCredentials bool) error {
	var errs error
	if c.Tenant.RemoteServiceAPI == "" {
		errs = errorset.Append(errs, fmt.Errorf("tenant.remote_service_api is required"))
	}
	if len(c.Analytics.CredentialsJSON) == 0 {
		if c.Tenant.InternalAPI == "" && requireAnalyticsCredentials {
			cred, err := google.FindDefaultCredentials(context.Background(), ApigeeAPIScope)
			if err != nil {
				errs = errorset.Append(errs, fmt.Errorf("tenant.internal_api is required if analytics credentials not given"))
			} else { // to avoid the non-name error
				c.Analytics.Credentials = cred
			}
		}
	} else {
		if c.Tenant.InternalAPI != "" {
			errs = errorset.Append(errs, fmt.Errorf("tenant.internal_api and analytics credentials are mutually exclusive"))
		}
	}
	if c.Tenant.OrgName == "" {
		errs = errorset.Append(errs, fmt.Errorf("tenant.org_name is required"))
	}
	if c.Tenant.EnvName == "" {
		errs = errorset.Append(errs, fmt.Errorf("tenant.env_name is required"))
	}
	if (c.Global.TLS.CertFile != "" || c.Global.TLS.KeyFile != "") &&
		(c.Global.TLS.CertFile == "" || c.Global.TLS.KeyFile == "") {
		errs = errorset.Append(errs, fmt.Errorf("global.tls.cert_file and global.tls.key_file are both required if either are present"))
	}
	if (c.Tenant.TLS.CAFile != "" || c.Tenant.TLS.CertFile != "" || c.Tenant.TLS.KeyFile != "") &&
		(c.Tenant.TLS.CAFile == "" || c.Tenant.TLS.CertFile == "" || c.Tenant.TLS.KeyFile == "") {
		errs = errorset.Append(errs, fmt.Errorf("all tenant.tls options are required if any are present"))
	}
	return errs
}

// ConfigMapCRD is a CRD for ConfigMap
type ConfigMapCRD struct {
	APIVersion string            `yaml:"apiVersion"`
	Kind       string            `yaml:"kind"`
	Metadata   Metadata          `yaml:"metadata"`
	Data       map[string]string `yaml:"data"`
}

// SecretCRD is a CRD for Secret
type SecretCRD struct {
	APIVersion string            `yaml:"apiVersion"`
	Kind       string            `yaml:"kind"`
	Metadata   Metadata          `yaml:"metadata"`
	Type       string            `yaml:"type,omitempty"`
	Data       map[string]string `yaml:"data"`
}

// Metadata is for Kubernetes CRD generation
type Metadata struct {
	Name      string `yaml:"name"`
	Namespace string `yaml:"namespace"`
}

// note: hybrid forces these specific file extensions! https://docs.apigee.com/hybrid/v1.2/k8s-secrets
const (
	SecretJWKSKey     = "remote-service.crt"        // hybrid treats .crt as blob
	SecretPrivateKey  = "remote-service.key"        // private key
	SecretPropsKey    = "remote-service.properties" // java properties format: %s=%s
	SecretPropsKIDKey = "kid"
)<|MERGE_RESOLUTION|>--- conflicted
+++ resolved
@@ -257,13 +257,8 @@
 	// The default consumer authorization requirements for this API.
 	ConsumerAuthorization ConsumerAuthorization `yaml:"consumer_authorization,omitempty" json:"consumer_authorization,omitempty"`
 
-<<<<<<< HEAD
-	// The default value for the `x-apigee-target` header that will be appended to all allowed requests. 
-	TargetID string `yaml:"target,omitempty" json:"target,omitempty"`
-=======
 	// Transformation rules applied to HTTP requests.
 	HTTPRequestTransforms HTTPRequestTransformations `yaml:"http_request_transforms,omitempty" json:"http_request_transforms,omitempty"`
->>>>>>> 325bf3df
 
 	// A list of API Operations, names of which must be unique within the API.
 	Operations []APIOperation `yaml:"operations" json:"operations"`
@@ -283,11 +278,7 @@
 	// HTTP matching rules for this Operation. If omitted, this API Operation will match all HTTP requests not matched by another API Operation.
 	HTTPMatches []HTTPMatch `yaml:"http_match,omitempty" json:"http_match,omitempty"`
 
-<<<<<<< HEAD
-	// The value for the `x-apigee-target` header for this Operation that will be appended to all allowed requests. 
-	TargetID string `yaml:"target,omitempty" json:"target,omitempty"`
-=======
-	// Transformation rules applied to HTTP requests for this Operation. Overrides the rules set at the Proxy level.
+	// Transformation rules applied to HTTP requests for this Operation. Overrides the rules set at the API level.
 	HTTPRequestTransforms HTTPRequestTransformations `yaml:"http_request_transforms,omitempty" json:"http_request_transforms,omitempty"`
 }
 
@@ -301,7 +292,6 @@
 
 	// Headers to remove. Supports single wildcard globbing e.g. `x-apigee-*`.
 	RemoveHeaders []string `yaml:"remove_headers,omitempty" json:"remove_headers,omitempty"`
->>>>>>> 325bf3df
 }
 
 // AuthenticationRequirement is the interface defining the authentication requirement.
