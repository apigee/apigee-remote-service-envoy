--- conflicted
+++ resolved
@@ -29,19 +29,18 @@
 
 const wildcard = "*"
 
-<<<<<<< HEAD
 type EnvironmentSpecExtOption func(e *EnvironmentSpecExt)
 
 func WithIAMService(iamsvc *iam.IAMService) EnvironmentSpecExtOption {
 	return func(e *EnvironmentSpecExt) {
 		e.iamsvc = iamsvc
 	}
-=======
+}
+
 func splitAndAddToPathTree(tree path.Tree, path string, api *APISpec) {
 	split := strings.Split(path, "/")
 	split = append([]string{"/"}, split...)
 	tree.AddChild(split, 0, api)
->>>>>>> 3db5adbc
 }
 
 // NewEnvironmentSpecExt creates an EnvironmentSpecExt
@@ -66,22 +65,16 @@
 	for i := range spec.APIs {
 		api := &spec.APIs[i]
 
-<<<<<<< HEAD
-		split := strings.Split(api.BasePath, "/")
-		split = append([]string{"/"}, split...)
-		ec.apiPathTree.AddChild(split, 0, api)
-=======
 		// Add basepath to apiPathTree.
 		if api.BasePath != "" || api.GrpcService == "" {
-			splitAndAddToPathTree(ec.apiPathTree, api.BasePath, &api)
+			splitAndAddToPathTree(ec.apiPathTree, api.BasePath, api)
 		}
 
 		// Add gRPC service to apiPathTree as well, so that a path that comes in
 		// with the gRPC service name as the first component will match the same API.
 		if api.GrpcService != "" {
-			splitAndAddToPathTree(ec.apiPathTree, api.GrpcService, &api)
-		}
->>>>>>> 3db5adbc
+			splitAndAddToPathTree(ec.apiPathTree, api.GrpcService, api)
+		}
 
 		var mustVary = false
 		allowedOrigins := make(map[string]bool, len(api.Cors.AllowOrigins))
@@ -133,7 +126,6 @@
 			return nil, err
 		}
 
-<<<<<<< HEAD
 		ec.opTokenSources[api.ID] = make(map[string]oauth2.TokenSource)
 		switch v := api.TargetAuthentication.OAuthProvider.(type) {
 		case GoogleOAuth:
@@ -158,28 +150,19 @@
 
 		for j := range api.Operations {
 			op := &api.Operations[j]
-
-			if len(op.HTTPMatches) == 0 { // empty is wildcard
-				split = []string{api.ID, wildcard, wildcard}
-				opMatch := OpTemplateMatch{op, nil}
-=======
-		for i := range api.Operations {
 			isGRPC := api.GrpcService != ""
-			op := api.Operations[i]
 
 			// For gRPC APIs, always interpret the op Name as a gRPC method, so add it as a
 			// child of the API.
-
 			if isGRPC {
 				split := []string{api.ID, "POST", op.Name}
-				opMatch := OpTemplateMatch{&op, nil}
+				opMatch := OpTemplateMatch{op, nil}
 				ec.opPathTree.AddChild(split, 0, &opMatch)
 			}
 
 			if !isGRPC && len(op.HTTPMatches) == 0 { // empty is wildcard
 				split := []string{api.ID, wildcard, wildcard}
-				opMatch := OpTemplateMatch{&op, nil}
->>>>>>> 3db5adbc
+				opMatch := OpTemplateMatch{op, nil}
 				ec.opPathTree.AddChild(split, 0, &opMatch)
 			} else if len(op.HTTPMatches) > 0 {
 				for _, m := range op.HTTPMatches {
